--- conflicted
+++ resolved
@@ -86,11 +86,8 @@
   .settings(stdSettings("zio-keeper-examples"))
   .dependsOn(keeper)
   .settings(
-<<<<<<< HEAD
     fork := true,
-=======
     scalacOptions --= Seq("-Ywarn-dead-code", "-Wdead-code"),
->>>>>>> 2a4834ac
     libraryDependencies ++= Seq(
       "dev.zio"        %% "zio-logging-slf4j" % ZioLoggingVersion,
       "ch.qos.logback" % "logback-classic"    % "1.2.3"
