import BuildHelper._
import explicitdeps.ExplicitDepsPlugin.autoImport.moduleFilterRemoveValue

inThisBuild(
  List(
    organization := "dev.zio",
    homepage := Some(url("https://zio.github.io/zio-keeper/")),
    licenses := List("Apache-2.0" -> url("http://www.apache.org/licenses/LICENSE-2.0")),
    developers := List(
      Developer("jdegoes", "John De Goes", "john@degoes.net", url("http://degoes.net")),
      Developer("mijicd", "Dejan Mijic", "dmijic@acm.org", url("https://github.com/mijicd")),
      Developer(
        "pshemass",
        "Przemyslaw Wierzbicki",
        "rzbikson@gmail.com",
        url("https://github.com/pshemass")
      ),
      Developer(
        "mschuwalow",
        "Maxim Schuwalow",
        "maxim.schuwalow@gmail.com",
        url("https://github.com/mschuwalow")
      )
    ),
    pgpPassphrase := sys.env.get("PGP_PASSWORD").map(_.toArray),
    pgpPublicRing := file("/tmp/public.asc"),
    pgpSecretRing := file("/tmp/secret.asc"),
    scmInfo := Some(
      ScmInfo(
        url("https://github.com/zio/zio-keeper/"),
        "scm:git:git@github.com:zio/zio-keeper.git"
      )
    )
  )
)

ThisBuild / publishTo := sonatypePublishToBundle.value

addCommandAlias("fmt", "all scalafmtSbt scalafmt test:scalafmt")
addCommandAlias("check", "all scalafmtSbtCheck scalafmtCheck test:scalafmtCheck")

lazy val root = project
  .in(file("."))
  .settings(skip in publish := true)
  .aggregate(docs, keeper, membership, examples)

lazy val keeper = project
  .in(file("keeper"))
  .settings(stdSettings("zio-keeper"))
  .settings(
    libraryDependencies ++= Seq(
      "dev.zio"                %% "zio"                     % "1.0.0-RC17",
      "dev.zio"                %% "zio-streams"             % "1.0.0-RC17",
      "dev.zio"                %% "zio-nio"                 % "0.4.0",
      "dev.zio"                %% "zio-macros-core"         % "0.6.2",
      "dev.zio"                %% "zio-logging-slf4j"       % "0.0.4",
      "com.lihaoyi"            %% "upickle"                 % "0.9.6",
      "org.scala-lang.modules" %% "scala-collection-compat" % "2.1.3",
      "dev.zio"                %% "zio-test"                % "1.0.0-RC17" % Test,
      "dev.zio"                %% "zio-test-sbt"            % "1.0.0-RC17" % Test
    ),
    testFrameworks := Seq(new TestFramework("zio.test.sbt.ZTestFramework"))
  )

lazy val membership = project
  .in(file("membership"))
  .settings(stdSettings("zio-membership"))
  .settings(
    libraryDependencies ++= Seq(
      "dev.zio"                %% "zio"                     % "1.0.0-RC17",
      "dev.zio"                %% "zio-streams"             % "1.0.0-RC17",
      "dev.zio"                %% "zio-nio"                 % "0.4.0",
<<<<<<< HEAD
      "dev.zio"                %% "zio-macros-core"         % "0.6.2",
      "com.lihaoyi"            %% "upickle"                 % "0.8.0",
=======
      "dev.zio"                %% "zio-macros-core"         % "0.6.0",
      "com.lihaoyi"            %% "upickle"                 % "0.9.6",
>>>>>>> 31f178f6
      "org.scala-lang.modules" %% "scala-collection-compat" % "2.1.3",
      "dev.zio"                %% "zio-test"                % "1.0.0-RC17" % Test,
      "dev.zio"                %% "zio-test-sbt"            % "1.0.0-RC17" % Test
    ),
    testFrameworks := Seq(new TestFramework("zio.test.sbt.ZTestFramework"))
  )

lazy val examples = project
  .in(file("examples"))
  .settings(stdSettings("zio-keeper-examples"))
  .dependsOn(keeper)
  .settings(
    libraryDependencies ++= Seq(
      "ch.qos.logback" % "logback-classic" % "1.2.3"
    )
  )

lazy val docs = project
  .in(file("zio-keeper-docs"))
  .settings(
    skip in publish := true,
    moduleName := "docs",
    unusedCompileDependenciesFilter -= moduleFilter("org.scalameta", "mdoc"),
    scalacOptions -= "-Yno-imports",
    scalacOptions -= "-Xfatal-warnings",
    scalacOptions ~= { _.filterNot(_.startsWith("-Ywarn")) },
    scalacOptions ~= { _.filterNot(_.startsWith("-Xlint")) },
    libraryDependencies ++= Seq(
      ("com.github.ghik" % "silencer-lib" % "1.4.4" % Provided).cross(CrossVersion.full)
    )
  )
  .dependsOn(keeper, membership)
  .enablePlugins(MdocPlugin, DocusaurusPlugin)<|MERGE_RESOLUTION|>--- conflicted
+++ resolved
@@ -70,13 +70,8 @@
       "dev.zio"                %% "zio"                     % "1.0.0-RC17",
       "dev.zio"                %% "zio-streams"             % "1.0.0-RC17",
       "dev.zio"                %% "zio-nio"                 % "0.4.0",
-<<<<<<< HEAD
-      "dev.zio"                %% "zio-macros-core"         % "0.6.2",
-      "com.lihaoyi"            %% "upickle"                 % "0.8.0",
-=======
       "dev.zio"                %% "zio-macros-core"         % "0.6.0",
       "com.lihaoyi"            %% "upickle"                 % "0.9.6",
->>>>>>> 31f178f6
       "org.scala-lang.modules" %% "scala-collection-compat" % "2.1.3",
       "dev.zio"                %% "zio-test"                % "1.0.0-RC17" % Test,
       "dev.zio"                %% "zio-test-sbt"            % "1.0.0-RC17" % Test
