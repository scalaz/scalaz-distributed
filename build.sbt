--- conflicted
+++ resolved
@@ -51,13 +51,8 @@
       "dev.zio"                %% "zio-streams"             % ZioVersion,
       "dev.zio"                %% "zio-nio"                 % NioVersion,
       "dev.zio"                %% "zio-macros-core"         % "0.6.2",
-<<<<<<< HEAD
-      "dev.zio"                %% "zio-logging-slf4j"       % "0.2.1",
-      "com.lihaoyi"            %% "upickle"                 % "0.9.9",
-=======
       "dev.zio"                %% "zio-logging-slf4j"       % "0.0.4",
       "com.lihaoyi"            %% "upickle"                 % "1.0.0",
->>>>>>> fdc35672
       "org.scala-lang.modules" %% "scala-collection-compat" % "2.1.4",
       "dev.zio"                %% "zio-test"                % ZioVersion % Test,
       "dev.zio"                %% "zio-test-sbt"            % ZioVersion % Test
