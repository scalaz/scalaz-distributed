--- conflicted
+++ resolved
@@ -32,17 +32,10 @@
   .settings(
     name := "zio-keeper",
     libraryDependencies ++= Seq(
-<<<<<<< HEAD
-      "org.scalaz" %% "scalaz-zio"           % "1.0-RC4",
+      "dev.zio"    %% "zio"                  % "1.0.0-RC9",
+      "dev.zio"    %% "zio-streams"          % "1.0.0-RC9",
       "org.specs2" %% "specs2-core"          % "4.6.0" % Test,
       "org.specs2" %% "specs2-scalacheck"    % "4.6.0" % Test,
       "org.specs2" %% "specs2-matcher-extra" % "4.6.0" % Test
-=======
-      "dev.zio"    %% "zio"                  % "1.0.0-RC9",
-      "dev.zio"    %% "zio-streams"          % "1.0.0-RC9",
-      "org.specs2" %% "specs2-core"          % "4.5.1" % Test,
-      "org.specs2" %% "specs2-scalacheck"    % "4.5.1" % Test,
-      "org.specs2" %% "specs2-matcher-extra" % "4.5.1" % Test
->>>>>>> f5230c6f
     )
   )