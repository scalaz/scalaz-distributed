--- conflicted
+++ resolved
@@ -53,13 +53,8 @@
       "dev.zio"                %% "zio-nio-core"            % NioVersion,
       "dev.zio"                %% "zio-logging"             % ZioLoggingVersion,
       "dev.zio"                %% "zio-config"              % ZioConfigVersion,
-<<<<<<< HEAD
-      "com.lihaoyi"            %% "upickle"                 % "1.2.3",
-      "org.scala-lang.modules" %% "scala-collection-compat" % "2.4.4",
-=======
       "com.lihaoyi"            %% "upickle"                 % "1.2.2",
       "org.scala-lang.modules" %% "scala-collection-compat" % "2.5.0",
->>>>>>> af1fc209
       "dev.zio"                %% "zio-test"                % ZioVersion % Test,
       "dev.zio"                %% "zio-test-sbt"            % ZioVersion % Test,
       ("com.github.ghik" % "silencer-lib" % "1.6.0" % Provided).cross(CrossVersion.full),
