--- conflicted
+++ resolved
@@ -32,18 +32,10 @@
   .settings(
     name := "zio-keeper",
     libraryDependencies ++= Seq(
-<<<<<<< HEAD
-      "dev.zio"    %% "zio"                  % "1.0.0-RC10-1",
-      "dev.zio"    %% "zio-streams"          % "1.0.0-RC10-1",
+      "dev.zio"    %% "zio"                  % "1.0.0-RC11-1",
+      "dev.zio"    %% "zio-streams"          % "1.0.0-RC11-1",
       "org.specs2" %% "specs2-core"          % "4.7.0" % Test,
       "org.specs2" %% "specs2-scalacheck"    % "4.7.0" % Test,
       "org.specs2" %% "specs2-matcher-extra" % "4.7.0" % Test
-=======
-      "dev.zio"    %% "zio"                  % "1.0.0-RC11-1",
-      "dev.zio"    %% "zio-streams"          % "1.0.0-RC11-1",
-      "org.specs2" %% "specs2-core"          % "4.6.0" % Test,
-      "org.specs2" %% "specs2-scalacheck"    % "4.6.0" % Test,
-      "org.specs2" %% "specs2-matcher-extra" % "4.6.0" % Test
->>>>>>> d96e7310
     )
   )