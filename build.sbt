--- conflicted
+++ resolved
@@ -49,17 +49,10 @@
   .settings(stdSettings("zio-keeper"))
   .settings(
     libraryDependencies ++= Seq(
-<<<<<<< HEAD
-      "dev.zio"                %% "zio"                     % "1.0.0-RC17",
-      "dev.zio"                %% "zio-streams"             % "1.0.0-RC17",
-      "dev.zio"                %% "zio-nio"                 % "0.4.0",
-      "dev.zio"                %% "zio-macros-core"         % "0.6.2",
-=======
       "dev.zio"                %% "zio"                     % ZioVersion,
       "dev.zio"                %% "zio-streams"             % ZioVersion,
       "dev.zio"                %% "zio-nio"                 % NioVersion,
       "dev.zio"                %% "zio-macros-core"         % "0.6.0",
->>>>>>> 49e06a09
       "dev.zio"                %% "zio-logging-slf4j"       % "0.0.4",
       "com.lihaoyi"            %% "upickle"                 % "0.9.6",
       "org.scala-lang.modules" %% "scala-collection-compat" % "2.1.3",
@@ -74,17 +67,10 @@
   .settings(stdSettings("zio-membership"))
   .settings(
     libraryDependencies ++= Seq(
-<<<<<<< HEAD
-      "dev.zio"                %% "zio"                     % "1.0.0-RC17",
-      "dev.zio"                %% "zio-streams"             % "1.0.0-RC17",
-      "dev.zio"                %% "zio-nio"                 % "0.4.0",
-      "dev.zio"                %% "zio-macros-core"         % "0.6.2",
-=======
       "dev.zio"                %% "zio"                     % ZioVersion,
       "dev.zio"                %% "zio-streams"             % ZioVersion,
       "dev.zio"                %% "zio-nio"                 % NioVersion,
       "dev.zio"                %% "zio-macros-core"         % "0.6.0",
->>>>>>> 49e06a09
       "com.lihaoyi"            %% "upickle"                 % "0.9.6",
       "org.scala-lang.modules" %% "scala-collection-compat" % "2.1.3",
       "dev.zio"                %% "zio-test"                % ZioVersion % Test,
