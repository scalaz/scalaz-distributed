--- conflicted
+++ resolved
@@ -101,16 +101,8 @@
 
       _ <- putStrLn("public address: " + publicAddress.toString())
       _ <- bind(publicAddress)(handler)
-<<<<<<< HEAD
-            .provide(tcp)
             .use(ch => ZIO.never.ensuring(ch.close.ignore).unit)
-    } yield ()).foldM(e => putStrLn(s"Error: ${e.msg}"), _ => ZIO.unit).as(0)
-=======
-            .use(ch => ZIO.never.ensuring(ch.close.ignore))
-            .fork
-
-    } yield ()).ignore.as(0).provideLayer(localEnvironment)
->>>>>>> ddda505c
+    } yield ()).foldM(e => putStrLn(s"Error: ${e.msg}"), _ => ZIO.unit).as(0).provideLayer(localEnvironment)
 }
 
 object TcpClient extends zio.App {
