--- conflicted
+++ resolved
@@ -9,12 +9,10 @@
 import zio.keeper.ByteCodec
 import zio.keeper.discovery.Discovery
 import zio.keeper.example.TestNode.UserProtocolExample.{ Ping, Pong }
-import zio.keeper.ByteCodec
-import zio.keeper.swim.{ Swim, SwimConfig }
-import zio.logging.Logging
+import zio.keeper.swim.SwimConfig
+import zio.logging.{ Logging, _ }
 import zio.nio.core.{ InetAddress, SocketAddress }
-import zio.keeper._
-import zio.logging._
+import zio.keeper.swim._
 
 object Node1 extends zio.App {
 
@@ -51,7 +49,7 @@
   def dependencies(port: Int, others: Set[Int]) = {
     val config     = Config.fromMap(Map("PORT" -> port.toString), SwimConfig.description).orDie
     val seeds      = discovery(others)
-    val membership = (seeds ++ logging ++ Clock.live ++ config) >>> SWIM.live[UserProtocolExample]
+    val membership = (seeds ++ logging ++ Clock.live ++ config) >>> Swim.live[UserProtocolExample]
     logging ++ membership
   }
 
@@ -75,7 +73,6 @@
 
   }
 
-<<<<<<< HEAD
   def run(port: Int, otherPorts: Set[Int]) =
     program
       .provideCustomLayer(dependencies(port, otherPorts))
@@ -88,13 +85,6 @@
       _ <- events[UserProtocolExample].foreach(event => log.info("membership event: " + event)).fork
       _ <- broadcast[UserProtocolExample](Ping(1))
       _ <- receive[UserProtocolExample].foreach {
-=======
-  def start(port: Int, otherPorts: Set[Int]) =
-    (for {
-      _ <- sleep(5.seconds)
-      _ <- broadcast[PingPong](Ping(1))
-      _ <- receive[PingPong].foreach {
->>>>>>> bd2169d7
             case (sender, message) =>
               log.info(s"receive message: $message from: $sender") *>
                 ZIO.whenCase(message) {
@@ -102,19 +92,6 @@
                   case Pong(i) => send[UserProtocolExample](Pong(i + 1), sender).ignore
                 }
           }
-<<<<<<< HEAD
     } yield 0
-=======
-    } yield 0)
-      .provideCustomLayer(environment(port, otherPorts))
-      .catchAll(ex => putStrLn("error: " + ex).as(1))
-
-  private def environment(port: Int, others: Set[Int]) = {
-    val config     = Config.fromMap(Map("PORT" -> port.toString), SwimConfig.description).orDie
-    val seeds      = discovery(others)
-    val membership = (seeds ++ logging ++ Clock.live ++ config) >>> Swim.live[PingPong]
-    logging ++ membership
-  }
->>>>>>> bd2169d7
 
 }