package zio.keeper.example

import upickle.default._
import zio._
import zio.clock._
import zio.config.Config
import zio.console._
import zio.duration._
import zio.keeper.ByteCodec
import zio.keeper.discovery.Discovery
import zio.keeper.example.TestNode.PingPong.{ Ping, Pong }
import zio.keeper.ByteCodec
import zio.keeper.membership.swim.{ SWIM, SwimConfig }
import zio.logging.Logging
import zio.nio.core.{ InetAddress, SocketAddress }
import zio.keeper.membership._
import zio.logging._

object Node1 extends zio.App {

  def run(args: List[String]) =
    TestNode.start(5557, Set.empty)
}

object Node2 extends zio.App {

  def run(args: List[String]) =
    TestNode.start(5558, Set(5557))
}

object Node3 extends zio.App {

  def run(args: List[String]) =
    TestNode.start(5559, Set(5557))
}

object TestNode {

  val logging = Logging.console((_, msg) => msg)

  sealed trait PingPong

  object PingPong {
    final case class Ping(i: Int) extends PingPong

<<<<<<< HEAD
  def start(port: Int, otherPorts: Set[Int]) =
//   Fiber.dumpAll.flatMap(ZIO.foreach(_)(_.prettyPrintM.flatMap(putStrLn(_).provideLayer(ZEnv.live)))).delay(10.seconds).uninterruptible.fork.toManaged_ *>
    (for {
      _ <- sleep(5.seconds)
      _ <- events[PingPong].foreach(event => log.info("membership event: " + event)).fork
      _ <- broadcast[PingPong](Ping(1))
      _ <- receive[PingPong].foreach {
            case (sender, message) =>
              log.info(s"receive message: $message from: $sender") *>
                ZIO.whenCase(message) {
                  case Ping(i) => send[PingPong](Pong(i + 1), sender).ignore
                  case Pong(i) => send[PingPong](Pong(i + 1), sender).ignore
                } *> sleep(5.seconds)
          }
    } yield 0)
      .provideCustomLayer(environment(port, otherPorts))
      .catchAll(ex => putStrLn("error: " + ex).as(1))

  private def environment(port: Int, others: Set[Int]) = {
    val config     = Config.fromMap(Map("PORT" -> port.toString), SwimConfig.description).orDie
    val seeds      = discovery(others)
    val membership = (seeds ++ logging ++ Clock.live ++ config) >>> SWIM.live[PingPong]
    logging ++ membership
  }

=======
    object Ping {

      implicit val pingCodec: ByteCodec[Ping] =
        ByteCodec.fromReadWriter(macroRW[Ping])
    }

    final case class Pong(i: Int) extends PingPong

    object Pong {

      implicit val pongCodec: ByteCodec[Pong] =
        ByteCodec.fromReadWriter(macroRW[Pong])
    }

    implicit val codec: ByteCodec[PingPong] =
      ByteCodec.tagged[PingPong][
        Ping,
        Pong
      ]
  }

  def start(port: Int, otherPorts: Set[Int]) =
//   Fiber.dumpAll.flatMap(ZIO.foreach(_)(_.prettyPrintM.flatMap(putStrLn(_).provideLayer(ZEnv.live)))).delay(10.seconds).uninterruptible.fork.toManaged_ *>
    (for {
      _ <- sleep(5.seconds)
      _ <- events[PingPong].foreach(event => log.info("membership event: " + event)).fork
      _ <- broadcast[PingPong](Ping(1))
      _ <- receive[PingPong].foreach {
            case (sender, message) =>
              log.info(s"receive message: $message from: $sender") *>
                ZIO.whenCase(message) {
                  case Ping(i) => send[PingPong](Pong(i + 1), sender).ignore
                  case Pong(i) => send[PingPong](Pong(i + 1), sender).ignore
                }
          }
    } yield 0)
      .provideCustomLayer(environment(port, otherPorts))
      .catchAll(ex => putStrLn("error: " + ex).as(1))

  private def environment(port: Int, others: Set[Int]) = {
    val config     = Config.fromMap(Map("PORT" -> port.toString), SwimConfig.description).orDie
    val seeds      = discovery(others)
    val membership = (seeds ++ logging ++ Clock.live ++ config) >>> SWIM.live[PingPong]
    logging ++ membership
  }

>>>>>>> 74fae7c4
  def discovery(others: Set[Int]): ULayer[Discovery] =
    ZLayer.fromManaged(
      ZManaged
        .foreach(others) { port =>
          InetAddress.localHost.flatMap(SocketAddress.inetSocketAddress(_, port)).toManaged_
        }
        .orDie
        .flatMap(addrs => Discovery.staticList(addrs.toSet).build.map(_.get))
    )
}<|MERGE_RESOLUTION|>--- conflicted
+++ resolved
@@ -43,33 +43,6 @@
   object PingPong {
     final case class Ping(i: Int) extends PingPong
 
-<<<<<<< HEAD
-  def start(port: Int, otherPorts: Set[Int]) =
-//   Fiber.dumpAll.flatMap(ZIO.foreach(_)(_.prettyPrintM.flatMap(putStrLn(_).provideLayer(ZEnv.live)))).delay(10.seconds).uninterruptible.fork.toManaged_ *>
-    (for {
-      _ <- sleep(5.seconds)
-      _ <- events[PingPong].foreach(event => log.info("membership event: " + event)).fork
-      _ <- broadcast[PingPong](Ping(1))
-      _ <- receive[PingPong].foreach {
-            case (sender, message) =>
-              log.info(s"receive message: $message from: $sender") *>
-                ZIO.whenCase(message) {
-                  case Ping(i) => send[PingPong](Pong(i + 1), sender).ignore
-                  case Pong(i) => send[PingPong](Pong(i + 1), sender).ignore
-                } *> sleep(5.seconds)
-          }
-    } yield 0)
-      .provideCustomLayer(environment(port, otherPorts))
-      .catchAll(ex => putStrLn("error: " + ex).as(1))
-
-  private def environment(port: Int, others: Set[Int]) = {
-    val config     = Config.fromMap(Map("PORT" -> port.toString), SwimConfig.description).orDie
-    val seeds      = discovery(others)
-    val membership = (seeds ++ logging ++ Clock.live ++ config) >>> SWIM.live[PingPong]
-    logging ++ membership
-  }
-
-=======
     object Ping {
 
       implicit val pingCodec: ByteCodec[Ping] =
@@ -116,7 +89,6 @@
     logging ++ membership
   }
 
->>>>>>> 74fae7c4
   def discovery(others: Set[Int]): ULayer[Discovery] =
     ZLayer.fromManaged(
       ZManaged
