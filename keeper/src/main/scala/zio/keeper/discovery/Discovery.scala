--- conflicted
+++ resolved
@@ -1,11 +1,10 @@
 package zio.keeper.discovery
 
-import zio.{ IO, Layer, UIO, ZLayer }
+import zio.{IO, Layer, UIO, ZLayer}
 import zio.duration.Duration
 import zio.keeper.Error
 import zio.logging.Logging
-import zio.logging.Logging.Logging
-import zio.nio.core.{ InetAddress, InetSocketAddress }
+import zio.nio.core.{InetAddress, InetSocketAddress, SocketAddress}
 
 object Discovery {
 
@@ -27,17 +26,10 @@
    * Headless service is a service of type ClusterIP with the clusterIP property set to None.
    *
    */
-<<<<<<< HEAD
-  def k8Dns(address: InetAddress, timeout: Duration, port: Int): ZLayer[Logging, Nothing, Discovery] =
-    ZLayer.fromFunction { logging0 =>
-      new K8DnsDiscovery {
-        val logging           = logging0
-=======
   def k8Dns(address: InetAddress, timeout: Duration, port: Int): ZLayer[Logging.Logging, Nothing, Discovery] =
     ZLayer.fromFunction { logging =>
       new K8DnsDiscovery {
         val log               = logging.get[Logging.Service]
->>>>>>> e73a719f
         val serviceDns        = address
         val serviceDnsTimeout = timeout
         val servicePort       = port
