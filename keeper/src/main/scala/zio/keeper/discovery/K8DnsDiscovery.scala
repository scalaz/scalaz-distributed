package zio.keeper.discovery

import java.net.UnknownHostException
import java.util

import javax.naming.directory.InitialDirContext
import javax.naming.{ Context, NamingException }
<<<<<<< HEAD
import zio.{ Cause, IO, UIO, URIO, ZIO }
import zio.duration.Duration
import zio.keeper.{ Error, ServiceDiscoveryError }
import zio.logging._
=======

import zio.{ IO, UIO, ZIO }
import zio.duration.Duration
import zio.keeper.{ Error, ServiceDiscoveryError }
>>>>>>> e73a719f
import zio.logging.Logging
import zio.logging.Logging.Logging
import zio.nio.core.{ InetAddress, InetSocketAddress, SocketAddress }

private trait K8DnsDiscovery extends Discovery.Service {

<<<<<<< HEAD
  val logging: Logging
=======
  val log: Logging.Service
>>>>>>> e73a719f

  val serviceDns: InetAddress

  val serviceDnsTimeout: Duration

  val servicePort: Int

  final override val discoverNodes: IO[Error, Set[InetSocketAddress]] = {
    for {
      addresses <- lookup(serviceDns, serviceDnsTimeout)
      nodes     <- IO.foreach(addresses)(addr => SocketAddress.inetSocketAddress(addr, servicePort))
<<<<<<< HEAD
    } yield nodes.toSet
  }.catchAll { ex =>
      log.error("Error in discovery", Cause.fail(s"discovery strategy ${this.getClass.getSimpleName} failed.")) *>
        IO.fail(ServiceDiscoveryError(ex.getMessage))
    }
    .provide(logging)
=======
    } yield nodes.toSet[SocketAddress]
  }.catchAllCause { ex =>
    log.logger.error(s"discovery strategy ${this.getClass.getSimpleName} failed.", ex) *>
      IO.halt(ex.map(e => ServiceDiscoveryError(e.getMessage)))
  }
>>>>>>> e73a719f

  private def lookup(
    serviceDns: InetAddress,
    serviceDnsTimeout: Duration
  ): IO[Exception, Set[InetAddress]] = {
    import scala.jdk.CollectionConverters._

    val env = new util.Hashtable[String, String]
    env.put(Context.INITIAL_CONTEXT_FACTORY, "com.sun.jndi.dns.DnsContextFactory")
    env.put(Context.PROVIDER_URL, "dns:")
    env.put("com.sun.jndi.dns.timeout.initial", serviceDnsTimeout.toMillis.toString)

    for {
      dirContext   <- IO.effect(new InitialDirContext(env)).refineToOrDie[NamingException]
      attributes   <- UIO.effectTotal(dirContext.getAttributes(serviceDns.hostname, Array("SRV")))
      srvAttribute = Option(attributes.get("srv")).toList.flatMap(_.getAll.asScala)
      addresses <- ZIO.foldLeft(srvAttribute)(Set.empty[InetAddress]) {
                    case (acc, address: String) =>
                      extractHost(address)
                        .flatMap(InetAddress.byName)
                        .map(acc + _)
                        .refineToOrDie[UnknownHostException]
                    case (acc, _) =>
                      UIO.succeed(acc)
                  }
    } yield addresses
  }

<<<<<<< HEAD
  private def extractHost(server: String): URIO[Logging, String] =
    log.debug(s"k8 dns on response: $server").provide(logging) *>
=======
  private def extractHost(server: String): UIO[String] =
    log.logger.debug(s"k8 dns on response: $server") *>
>>>>>>> e73a719f
      UIO.effectTotal {
        val host = server.split(" ")(3)
        host.replaceAll("\\\\.$", "")
      }
}<|MERGE_RESOLUTION|>--- conflicted
+++ resolved
@@ -4,29 +4,16 @@
 import java.util
 
 import javax.naming.directory.InitialDirContext
-import javax.naming.{ Context, NamingException }
-<<<<<<< HEAD
-import zio.{ Cause, IO, UIO, URIO, ZIO }
+import javax.naming.{Context, NamingException}
+import zio.{IO, UIO, ZIO}
 import zio.duration.Duration
-import zio.keeper.{ Error, ServiceDiscoveryError }
-import zio.logging._
-=======
-
-import zio.{ IO, UIO, ZIO }
-import zio.duration.Duration
-import zio.keeper.{ Error, ServiceDiscoveryError }
->>>>>>> e73a719f
+import zio.keeper.{Error, ServiceDiscoveryError}
 import zio.logging.Logging
-import zio.logging.Logging.Logging
-import zio.nio.core.{ InetAddress, InetSocketAddress, SocketAddress }
+import zio.nio.core.{InetAddress, InetSocketAddress, SocketAddress}
 
 private trait K8DnsDiscovery extends Discovery.Service {
 
-<<<<<<< HEAD
-  val logging: Logging
-=======
   val log: Logging.Service
->>>>>>> e73a719f
 
   val serviceDns: InetAddress
 
@@ -38,20 +25,11 @@
     for {
       addresses <- lookup(serviceDns, serviceDnsTimeout)
       nodes     <- IO.foreach(addresses)(addr => SocketAddress.inetSocketAddress(addr, servicePort))
-<<<<<<< HEAD
-    } yield nodes.toSet
-  }.catchAll { ex =>
-      log.error("Error in discovery", Cause.fail(s"discovery strategy ${this.getClass.getSimpleName} failed.")) *>
-        IO.fail(ServiceDiscoveryError(ex.getMessage))
-    }
-    .provide(logging)
-=======
-    } yield nodes.toSet[SocketAddress]
+    } yield nodes.toSet[InetSocketAddress]
   }.catchAllCause { ex =>
     log.logger.error(s"discovery strategy ${this.getClass.getSimpleName} failed.", ex) *>
       IO.halt(ex.map(e => ServiceDiscoveryError(e.getMessage)))
   }
->>>>>>> e73a719f
 
   private def lookup(
     serviceDns: InetAddress,
@@ -80,13 +58,8 @@
     } yield addresses
   }
 
-<<<<<<< HEAD
-  private def extractHost(server: String): URIO[Logging, String] =
-    log.debug(s"k8 dns on response: $server").provide(logging) *>
-=======
   private def extractHost(server: String): UIO[String] =
     log.logger.debug(s"k8 dns on response: $server") *>
->>>>>>> e73a719f
       UIO.effectTotal {
         val host = server.split(" ")(3)
         host.replaceAll("\\\\.$", "")
