--- conflicted
+++ resolved
@@ -52,11 +52,7 @@
      */
     def nodeState(id: NodeAddress): IO[Error, NodeState]
 
-<<<<<<< HEAD
-    def numberOfNodes: UIO[Int]
-=======
     val numberOfNodes: UIO[Int]
->>>>>>> 94b58049
 
     /**
      * Lists members that are in healthy state.
@@ -162,11 +158,7 @@
         def nodeState(id: NodeAddress): IO[Error, NodeState] =
           nodeStates.get(id).commit.get.orElseFail(UnknownNode(id))
 
-<<<<<<< HEAD
-        def numberOfNodes: UIO[Int] =
-=======
         val numberOfNodes: UIO[Int] =
->>>>>>> 94b58049
           nodeStates.keys.map(_.size).commit
 
         def healthyNodes: UIO[List[(NodeAddress, NodeState)]] =
