--- conflicted
+++ resolved
@@ -1,11 +1,12 @@
 package zio.keeper.membership.swim
 
-import zio.keeper.{ ByteCodec, Error }
+import zio.keeper.{ByteCodec, Error, TaggedCodec}
 import zio.logging.Logging
 import zio.logging._
 import zio.stream.ZStream
-import zio.{ Chunk, IO, ZIO }
+import zio.{Chunk, IO, ZIO}
 import zio.stream._
+import zio.keeper.{ ByteCodec, Error }
 
 /**
  * Protocol represents message flow.
@@ -25,17 +26,10 @@
 
       override val onMessage: Message.Direct[Chunk[Byte]] => ZIO[Any, Error, Message[Chunk[Byte]]] =
         msg =>
-<<<<<<< HEAD
-          TaggedCodec
-            .read[M](msg.message)
-            .flatMap(decoded => self.onMessage(msg.copy(message = decoded)))
-            .flatMap(_.transformM(TaggedCodec.write[M]))
-=======
           ByteCodec
             .decode[M](msg.message)
-            .flatMap(decoded => self.onMessage(Message.Direct(msg.node, decoded)))
-            .flatMap(_.transformM(ByteCodec.encode[M]))
->>>>>>> 74fae7c4
+            .flatMap(decoded => self.onMessage(msg.copy(message = decoded)))
+            .flatMap(_.transformM(.writeByteCodec.encode[M]))
 
       override val produceMessages: Stream[Error, Message[Chunk[Byte]]] =
         self.produceMessages.mapM(_.transformM(ByteCodec.encode[M]))
