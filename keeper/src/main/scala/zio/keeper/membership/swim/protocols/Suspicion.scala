--- conflicted
+++ resolved
@@ -3,17 +3,14 @@
 import upickle.default.macroRW
 import zio.ZIO
 import zio.duration.Duration
-<<<<<<< HEAD
 import zio.keeper.membership.swim.Nodes._
 import zio.keeper.membership.swim.{ Message, Protocol }
 import zio.keeper.{ ByteCodec, NodeAddress, TaggedCodec }
-=======
 import zio.keeper.membership.swim.Nodes.{ NodeState, NodeStateChanged }
 import zio.keeper.{ ByteCodec, NodeAddress }
 import zio.keeper.membership.swim.{ Message, Nodes, Protocol }
 import zio.keeper.{ ByteCodec, NodeAddress }
 import zio.stm.TMap
->>>>>>> 74fae7c4
 
 sealed trait Suspicion
 
@@ -50,7 +47,6 @@
       ByteCodec.fromReadWriter(macroRW[Dead])
   }
 
-<<<<<<< HEAD
   def protocol(local: NodeAddress, timeout: Duration) =
     Protocol[Suspicion].make(
       {
@@ -104,82 +100,5 @@
           )
       }
     )
-=======
-  def protocol(nodes: Nodes, local: NodeAddress, timeout: Duration) =
-    for {
-      suspects <- TMap.empty[NodeAddress, Unit].commit
-      protocol <- Protocol[Suspicion].make(
-                   {
-                     case Message.Direct(sender, Suspect(_, `local`)) =>
-                       ZIO.succeed(
-                         Message.Batch(
-                           Message.Direct(sender, Alive(local)),
-                           Message.Broadcast(Alive(local))
-                         )
-                       )
-
-                     case Message.Direct(_, Suspect(_, node)) =>
-                       suspects
-                         .get(node)
-                         .commit
-                         .zip(nodes.nodeState(node).orElseSucceed(NodeState.Dead))
-                         .flatMap {
-                           case (Some(_), _) =>
-                             Message.noResponse
-                           case (_, NodeState.Dead | NodeState.Suspicion) =>
-                             Message.noResponse
-                           case (None, _) =>
-                             nodes.changeNodeState(node, NodeState.Suspicion).ignore *>
-                               Message.noResponse //it will trigger broadcast by events
-                         }
-
-                     case Message.Direct(sender, msg @ Dead(nodeAddress)) if sender == nodeAddress =>
-                       nodes
-                         .changeNodeState(nodeAddress, NodeState.Left)
-                         .ignore
-                         .as(Message.Broadcast(msg))
-
-                     case Message.Direct(_, msg @ Dead(nodeAddress)) =>
-                       nodes.nodeState(nodeAddress).orElseSucceed(NodeState.Dead).flatMap {
-                         case NodeState.Dead => Message.noResponse
-                         case _ =>
-                           nodes
-                             .changeNodeState(nodeAddress, NodeState.Dead)
-                             .ignore
-                             .as(Message.Broadcast(msg))
-                       }
-
-                     case Message.Direct(_, msg @ Alive(nodeAddress)) =>
-                       suspects.delete(nodeAddress).commit *>
-                         nodes
-                           .changeNodeState(nodeAddress, NodeState.Healthy)
-                           .ignore
-                           .as(Message.Broadcast(msg))
-                   },
-                   nodes.internalEvents.collectM {
-                     case NodeStateChanged(node, _, NodeState.Suspicion) =>
-                       suspects
-                         .put(
-                           node,
-                           ()
-                         )
-                         .commit
-                         .flatMap(
-                           _ =>
-                             Message.withTimeout(
-                               Message.Broadcast(Suspect(local, node)),
-                               ZIO.ifM(suspects.contains(node).commit)(
-                                 nodes
-                                   .changeNodeState(node, NodeState.Dead)
-                                   .as(Message.Broadcast(Dead(node))),
-                                 Message.noResponse
-                               ),
-                               timeout
-                             )
-                         )
-                   }
-                 )
-    } yield protocol
->>>>>>> 74fae7c4
 
 }