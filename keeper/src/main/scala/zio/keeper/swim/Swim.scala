--- conflicted
+++ resolved
@@ -1,10 +1,6 @@
 package zio.keeper.swim
 
-<<<<<<< HEAD
-import izumi.reflect.Tags.Tag
-=======
-import zio.{ IO, Queue, Schedule, Tag, UIO, ZLayer }
->>>>>>> eadb32f4
+import zio.{ IO, Queue, Tag, UIO, ZLayer }
 import zio.clock.Clock
 import zio.config._
 import zio.keeper._
