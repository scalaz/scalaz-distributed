package zio.keeper.swim

import zio.clock.Clock
import zio.keeper.{ KeeperSpec, NodeAddress }
import zio.logging.Logging
import zio.test.Assertion._
import zio.test._
import zio.{ Chunk, ZIO, ZLayer }

object BroadcastSpec extends KeeperSpec {

<<<<<<< HEAD
  val logger    = Logging.console((_, line) => line)
  val testLayer = ((ZLayer.requires[Clock] ++ logger) >>> Nodes.live)

  def generateMessage(size: Int) =
=======
  def generateMessage(size: Int): Chunk[Byte] =
>>>>>>> 90a626e5
    Chunk.fromArray(Array.fill[Byte](size)(1))

  val spec = suite("broadcast")(
    testM("add and retrieve from broadcast") {
      for {
        broadcast <- Broadcast.make(500, 2)
        _         <- Nodes.addNode(NodeAddress(Array(1, 1, 1, 1), 1111))
        _         <- Nodes.addNode(NodeAddress(Array(2, 2, 2, 2), 1111))
        _         <- broadcast.add(Message.Broadcast(generateMessage(100)))
        _         <- broadcast.add(Message.Broadcast(generateMessage(50)))
        _         <- broadcast.add(Message.Broadcast(generateMessage(200)))
        result    <- broadcast.broadcast(200)
      } yield assert(result)(hasSameElements(List(generateMessage(50), generateMessage(200))))
    },
    testM("resent message") {
      for {
        broadcast <- Broadcast.make(500, 2)
        _         <- Nodes.addNode(NodeAddress(Array(1, 1, 1, 1), 1111))
        _         <- Nodes.addNode(NodeAddress(Array(2, 2, 2, 2), 1111))
        _         <- broadcast.add(Message.Broadcast(generateMessage(100)))
        result <- ZIO.reduceAll(
                   ZIO.succeedNow(List.empty[Chunk[Byte]]),
                   (1 to 3).map(_ => broadcast.broadcast(100))
                 )(_ ++ _)
      } yield assert(result.size)(equalTo(2))
    }
  ).provideCustomLayer(testLayer)
}<|MERGE_RESOLUTION|>--- conflicted
+++ resolved
@@ -9,14 +9,10 @@
 
 object BroadcastSpec extends KeeperSpec {
 
-<<<<<<< HEAD
   val logger    = Logging.console((_, line) => line)
   val testLayer = ((ZLayer.requires[Clock] ++ logger) >>> Nodes.live)
 
-  def generateMessage(size: Int) =
-=======
   def generateMessage(size: Int): Chunk[Byte] =
->>>>>>> 90a626e5
     Chunk.fromArray(Array.fill[Byte](size)(1))
 
   val spec = suite("broadcast")(
