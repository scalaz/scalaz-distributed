package zio.membership

import java.util.UUID

import zio._
<<<<<<< HEAD
import zio.logging._
=======
import zio.logging.Logging.Logging
import zio.logging.log
import zio.stm.{ STM, ZSTM }
import zio.stream._
>>>>>>> e73a719f
import zio.keeper.membership.{ ByteCodec, TaggedCodec }
import zio.logging.Logging.Logging
import zio.membership.hyparview.NeighborReply.{ Accept, Reject }
import zio.membership.hyparview.InitialProtocol._
import zio.membership.transport.{ ChunkConnection, Transport }

package object hyparview {

  type TRandom                     = Has[TRandom.Service]
  type HyParViewConfig             = Has[HyParViewConfig.Service]
  private[hyparview] type Views[T] = Has[Views.Service[T]]
  type PeerService[T]              = Has[PeerService.Service[T]]

  type Enqueue[-A] = ZQueue[Any, Nothing, Any, Nothing, A, Any]

  val getConfig: URIO[HyParViewConfig, HyParViewConfig.Config] =
    URIO.accessM[HyParViewConfig](_.get.getConfig)

  val makeRandomUUID: UIO[UUID] = ZIO.effectTotal(UUID.randomUUID())

  private[hyparview] def readJoinReply[R, E >: DeserializationError, T](
    stream: ZStream[R, E, Chunk[Byte]]
  )(
    implicit ev: ByteCodec[JoinReply[T]]
  ): ZManaged[R, E, Option[(T, ZStream[R, E, Chunk[Byte]])]] =
    stream.process.mapM { pull =>
      val continue =
        pull.foldM[R, E, Option[T]](
          _.fold[ZIO[R, E, Option[T]]](ZIO.succeed(None))(ZIO.fail(_)), { msg =>
            ByteCodec[JoinReply[T]]
              .fromChunk(msg)
              .mapError(e => zio.membership.DeserializationError(e.msg))
              .map {
                case JoinReply(addr) => Some(addr)
              }
          }
        )
      continue.map(_.map((_, ZStream.repeatEffectOption(pull))))
    }

  private[hyparview] def readNeighborReply[R, E >: DeserializationError, A](
    stream: ZStream[R, E, Chunk[Byte]]
  ): ZManaged[R, E, Option[Stream[E, Chunk[Byte]]]] =
    stream.process.mapM { pull =>
      val continue =
        pull.foldM[R, E, Boolean](
          _.fold[ZIO[R, E, Boolean]](ZIO.succeed(false))(ZIO.fail(_)), { msg =>
            TaggedCodec
              .read[NeighborReply](msg)
              .mapError(e => zio.membership.DeserializationError(e.msg))
              .map {
                case Accept => true
                case Reject => false
              }
          }
        )
      ZIO.environment[R].flatMap { env =>
        continue.map(if (_) Some(ZStream.repeatEffectOption(pull).provide(env)) else None)
      }
    }

  private[hyparview] def sendInitial[T: Tagged](
    to: T,
    msg: InitialMessage[T],
    allocate: ZManaged.Scope,
    connections: Enqueue[(T, Chunk[Byte] => IO[TransportError, Unit], Stream[Error, Chunk[Byte]], UIO[_])]
  )(
    implicit
    ev1: TaggedCodec[InitialProtocol[T]],
    ev2: ByteCodec[JoinReply[T]]
  ): ZIO[Logging with Transport[T], Error, Unit] =
    log.debug(s"sendInitial $to -> $msg") *> (allocate {
<<<<<<< HEAD
      import InitialMessage._
=======
>>>>>>> e73a719f
      def openConnection(to: T, msg: InitialProtocol[T]) =
        for {
          con <- Transport.connect(to)
          msg <- TaggedCodec
                  .write[InitialProtocol[T]](msg)
                  .mapError(e => zio.membership.SerializationError(e.msg))
                  .toManaged_
          _ <- con.send(msg).toManaged_
        } yield con

      msg match {
        case m: ForwardJoinReply[T] =>
          openConnection(to, m).map { con =>
            Some((to, con.send(_), con.receive))
          }
        case m: Join[T] =>
          openConnection(to, m).flatMap { con =>
            readJoinReply(con.receive).map(_.map { case (addr, receive) => (addr, con.send(_), receive) })
          }
        case m: ShuffleReply[T] =>
          openConnection(to, m).as(None)
      }
<<<<<<< HEAD
    }).foldM(
      e =>
        log.error(
          "Error in Initial",
          Cause.Both(Cause.fail(e), Cause.fail(s"Failed sending initialMessage $msg to $to"))
        ), {
=======
    }).foldCauseM(
      log.error(s"Failed sending initialMessage $msg to $to", _), {
>>>>>>> e73a719f
        case (None, release) =>
          release.unit
        case (Some((addr, send, receive)), release) =>
          connections.offer((addr, send, receive, release)).unit
      }
    )

  def receiveInitialProtocol[R <: Views[T] with Transport[T] with Logging with HyParViewConfig, E >: Error, T: Tagged](
    stream: ZStream[R, E, ChunkConnection],
    concurrentConnections: Int = 16
  )(
    implicit
    ev1: TaggedCodec[InitialProtocol[T]],
    ev2: ByteCodec[JoinReply[T]]
  ): ZStream[R, E, (T, Chunk[Byte] => IO[TransportError, Unit], Stream[Error, Chunk[Byte]], UIO[_])] =
    ZStream.managed(ZManaged.scope).flatMap { allocate =>
      stream
        .mapMPar(concurrentConnections) { con =>
          allocate {
<<<<<<< HEAD
            conM
              .flatMap { con =>
                con.receive.process.mapM[R, E, Option[
                  (T, Chunk[Byte] => IO[TransportError, Unit], Stream[Error, Chunk[Byte]])
                ]] { pull =>
                  pull
                    .foldM(
                      _.fold[ZIO[R, E, Option[T]]](ZIO.succeed(None))(ZIO.fail(_)), { raw =>
                        TaggedCodec
                          .read[InitialProtocol[T]](raw)
                          .mapError(e => zio.membership.DeserializationError(e.msg))
                          .tap(msg => log.debug(s"receiveInitialProtocol: $msg"))
                          .flatMap {
                            case msg: Neighbor[T] =>
                              Views.using[T].apply {
                                views =>
                                  val accept = for {
                                    reply <- TaggedCodec
                                              .write[NeighborReply](NeighborReply.Accept)
                                              .mapError(e => zio.membership.SerializationError(e.msg))
                                    _ <- log.debug(s"Accepting neighborhood request from ${msg.sender}")
                                    _ <- con.send(reply)
                                  } yield Some(msg.sender)

                                  val reject = for {
                                    reply <- TaggedCodec
                                              .write[NeighborReply](NeighborReply.Reject)
                                              .mapError(e => zio.membership.SerializationError(e.msg))
                                    _ <- log.debug(s"Rejecting neighborhood request from ${msg.sender}")
                                    _ <- con.send(reply)
                                  } yield None
=======
            con.receive.process
              .mapM[R, E, Option[(T, Chunk[Byte] => IO[TransportError, Unit], Stream[Error, Chunk[Byte]])]] { pull =>
                pull
                  .foldM(
                    _.fold[ZIO[R, E, Option[T]]](ZIO.succeed(None))(ZIO.fail(_)), { raw =>
                      TaggedCodec
                        .read[InitialProtocol[T]](raw)
                        .mapError(e => zio.membership.DeserializationError(e.msg))
                        .tap(msg => log.debug(s"receiveInitialProtocol: $msg"))
                        .flatMap {
                          case msg: Neighbor[T] =>
                            val accept = for {
                              reply <- TaggedCodec
                                        .write[NeighborReply](NeighborReply.Accept)
                                        .mapError(e => zio.membership.SerializationError(e.msg))
                              _ <- log.debug(s"Accepting neighborhood request from ${msg.sender}")
                              _ <- con.send(reply)
                            } yield Some(msg.sender)

                            val reject = for {
                              reply <- TaggedCodec
                                        .write[NeighborReply](NeighborReply.Reject)
                                        .mapError(e => zio.membership.SerializationError(e.msg))
                              _ <- log.debug(s"Rejecting neighborhood request from ${msg.sender}")
                              _ <- con.send(reply)
                            } yield None
>>>>>>> e73a719f

                            if (msg.isHighPriority) {
                              accept
                            } else {
                              ZSTM.atomically {
                                for {
                                  task <- ZSTM.ifM(Views.isActiveViewFull)(
                                           Views
                                             .addToPassiveView(msg.sender)
                                             .as(
                                               reject
                                             ),
                                           STM.succeed(accept)
                                         )
                                } yield task
                              }.flatten
                            }
                          case msg: Join[T] =>
                            for {
                              others    <- Views.activeView.map(_.filterNot(_ == msg.sender)).commit
                              localAddr <- Views.myself.commit
                              config    <- getConfig
                              _ <- ZIO
                                    .foreachPar_(others)(
                                      node =>
                                        Views
                                          .send(
                                            node,
                                            ActiveProtocol
                                              .ForwardJoin(localAddr, msg.sender, TimeToLive(config.arwl))
                                          )
                                    )
                              reply <- ByteCodec
                                        .toChunk(JoinReply(localAddr))
                                        .mapError(e => zio.membership.SerializationError(e.msg))
                              _ <- con.send(reply)
                            } yield Some(msg.sender)
                          case msg: ForwardJoinReply[T] =>
                            // nothing to do here, we just continue to the next protocol
                            ZIO.succeed(Some(msg.sender))
                          case msg: ShuffleReply[T] =>
                            Views
                              .addShuffledNodes(msg.sentOriginally.toSet, msg.passiveNodes.toSet)
                              .commit
                              .as(None)
                        }
                    }
                  )
                  .map(_.map((_, con.send, ZStream.repeatEffectOption(pull))))
              }
<<<<<<< HEAD

          }.foldM(
            e =>
              log
                .error(
                  "Error in Receive",
                  Cause.Both(Cause.fail(e), Cause.fail("Failure while running initial protocol"))
                )
                .as(None), {
=======
          }.foldCauseM(
            log.error("Failure while running initial protocol", _).as(None), {
>>>>>>> e73a719f
              case (None, release)                        => release.as(None)
              case (Some((addr, send, receive)), release) => ZIO.succeed(Some((addr, send, receive, release)))
            }
          )
        }
        .collect {
          case Some(x) => x
        }
    }

  def neighborProtocol[T: Tagged](
    implicit ev: TaggedCodec[InitialProtocol[T]]
  ): ZStream[Views[T] with Logging with Transport[T] with Views[T] with TRandom, Nothing, (T, Chunk[Byte] => ZIO[Any, TransportError, Unit], Stream[Error, Chunk[Byte]], UIO[_])] =
    ZStream
      .managed(ZManaged.scope)
      .flatMap { preallocate =>
        ZStream
          .repeatEffect[Views[T] with TRandom, Nothing, (T, Neighbor[T])] {
            ZSTM.atomically {
              for {
                _              <- Views.isActiveViewFull.retryWhile(identity)
                activeViewSize <- Views.activeViewSize
                localAddr      <- Views.myself
                nodeOpt        <- Views.passiveView.flatMap(xs => TRandom.selectOne(xs.toList))
                node           <- nodeOpt.fold[STM[Nothing, T]](STM.retry)(STM.succeed(_))
              } yield (node, Neighbor(localAddr, activeViewSize <= 0))
            }
          }
          .mapM {
            case (node, msg) =>
              preallocate {
                for {
<<<<<<< HEAD
                  _    <- log.debug(s"Running neighbor protocol with remote $node").toManaged_
                  con  <- transport.connect(node)
                  msg  <- TaggedCodec.write[InitialProtocol[T]](msg).toManaged_
=======
                  _   <- log.debug(s"Running neighbor protocol with remote $node").toManaged_
                  con <- Transport.connect(node)
                  msg <- TaggedCodec
                          .write[InitialProtocol[T]](msg)
                          .mapError(e => zio.membership.SerializationError(e.msg))
                          .toManaged_
>>>>>>> e73a719f
                  _    <- con.send(msg).toManaged_
                  cont <- readNeighborReply(con.receive)
                } yield cont.map((node, con.send(_), _))
              }.foldCauseM(
                e =>
                  for {
<<<<<<< HEAD
                    _ <- log.error(s"Failed neighbor protocol with remote $node", Cause.fail(e))
                    _ <- Views.using[T].apply(_.removeFromPassiveView(node).commit)
=======
                    _ <- log.error(s"Failed neighbor protocol with remote $node", e)
                    _ <- Views.removeFromPassiveView(node).commit
>>>>>>> e73a719f
                  } yield None, {
                  case (None, release)                        => release.as(None)
                  case (Some((addr, send, receive)), release) => ZIO.succeed(Some((addr, send, receive, release)))
                }
              )
          }
          .collect {
            case Some(x) => x
          }
      }

  def runActiveProtocol[R <: Views[T] with HyParViewConfig with Logging with TRandom, E >: Error, T: Tagged](
    remote: T,
    reply: Chunk[Byte] => IO[TransportError, Unit],
    sendInitial: (T, InitialMessage[T]) => IO[E, Unit]
  )(
    stream: ZStream[R, E, Chunk[Byte]]
  )(
    implicit
    ev1: TaggedCodec[ActiveProtocol[T]]
  ): ZStream[R, E, (T, ActiveProtocol.PlumTreeProtocol)] = {
    import ActiveProtocol._
    ZStream
      .managed(
        for {
          env <- ZManaged.environment[R]
          end <- Promise.make[Unit, Nothing].toManaged_
          keepInPassive <- {
            for {
<<<<<<< HEAD
              _ <- Views.using[T].apply { views =>
                    views
                      .addToActiveView(
                        to,
                        msg =>
                          (for {
                            chunk <- TaggedCodec.write[ActiveProtocol[T]](msg).mapError(SendError.SerializationFailed)
                            _     <- reply(chunk).mapError(SendError.TransportFailed)
                            _     <- log.debug(s"sendActiveProtocol: $to -> $msg")
                          } yield ())
                            .tapError(
                              e => log.error(s"Failed sending message $msg to $to", Cause.fail(e))
                            )
                            .provide(env),
                        end.fail(()).unit
                      )
                      .commit
                  }
=======
              _ <- Views
                    .addToActiveView[T](
                      remote,
                      msg =>
                        (for {
                          chunk <- TaggedCodec.write[ActiveProtocol[T]](msg).mapError(SendError.SerializationFailed)
                          _     <- reply(chunk).mapError(SendError.TransportFailed)
                          _     <- log.error(s"sendActiveProtocol: $remote -> $msg")
                        } yield ())
                          .tapCause(log.error(s"Failed sending message $msg to $remote", _))
                          .provide(env),
                      end.fail(()).unit
                    )
                    .commit
>>>>>>> e73a719f
              ref <- Ref.make(false)
            } yield ref
          }.toManaged(_.get.flatMap {
            case true =>
              (Views.removeFromActiveView(remote) *> Views.addToPassiveView(remote)).commit
            case false =>
              Views.removeFromActiveView(remote).commit
          })
          config <- getConfig.toManaged_
        } yield (keepInPassive, end, config)
      )
      .catchAll(
        _ =>
          ZStream
<<<<<<< HEAD
            .fromEffect(log.warn(s"Not running active protocol as adding to active view failed for $to")) *> ZStream.empty
=======
            .fromEffect(log.warn(s"Not running active protocol as adding to active view failed for $remote")) *> ZStream.empty
>>>>>>> e73a719f
      )
      .flatMap {
        case (keepInPassive, end, config) =>
          stream
            .mapM { raw =>
              TaggedCodec
                .read[ActiveProtocol[T]](raw)
                .mapError(e => zio.membership.DeserializationError(e.msg))
<<<<<<< HEAD
                .tap(msg => log.debug(s"receiveActiveProtocol: $to -> $msg"))
=======
                .tap(msg => log.debug(s"receiveActiveProtocol: $remote -> $msg"))
>>>>>>> e73a719f
                .flatMap {
                  case msg: Disconnect[T] =>
                    keepInPassive.set(msg.alive).as((false, None))
                  case msg: ForwardJoin[T] =>
<<<<<<< HEAD
                    Views.using[T].apply { views =>
                      TRandom.using { tRandom =>
                        val accept =
                          log.info(s"Joining ${msg.originalSender} via ForwardJoin.") *>
                            sendInitial(msg.originalSender, InitialMessage.ForwardJoinReply(views.myself))
=======
                    val accept =
                      log.info(s"Joining ${msg.originalSender} via ForwardJoin.") *>
                        Views
                          .myself[T]
                          .commit
                          .flatMap(localAddr => sendInitial(msg.originalSender, ForwardJoinReply(localAddr)))
>>>>>>> e73a719f

                    val process = Views.activeViewSize.map[(Int, Option[TimeToLive])]((_, msg.ttl.step)).flatMap {
                      case (i, _) if i <= 1 =>
                        STM.succeed(accept)
                      case (_, None) =>
                        STM.succeed(accept)
                      case (_, Some(ttl)) =>
                        for {
                          list <- Views.activeView
                                   .map(_.filterNot(n => n == msg.sender || n == msg.originalSender).toList)
                          _ <- if (ttl.count == config.prwl) Views.addToPassiveView(msg.originalSender)
                              else STM.unit
                          localAddr <- Views.myself
                          forward   = msg.copy(sender = localAddr, ttl = ttl)
                        } yield {
                          def go(candidates: List[T]): URIO[TRandom with Views[T], Unit] =
                            TRandom
                              .selectOne(candidates)
                              .commit
                              .flatMap(
                                _.fold[URIO[TRandom with Views[T], Unit]](ZIO.unit)(
                                  c => Views.send(c, forward).orElse(go(candidates.filterNot(_ == c)))
                                )
                              )
                          go(list)
                        }
                    }
                    process.commit.flatten.as((true, None))
                  case msg: Shuffle[T] =>
                    Views.activeViewSize
                      .map[(Int, Option[TimeToLive])]((_, msg.ttl.step))
                      .flatMap {
                        case (0, _) | (_, None) =>
                          for {
                            passive   <- Views.passiveView
                            sentNodes = msg.activeNodes ++ msg.passiveNodes
                            replyNodes <- TRandom.selectN(
                                           passive.filterNot(_ == msg.originalSender).toList,
                                           config.shuffleNActive + config.shuffleNPassive
                                         )
                            _ <- Views.addAllToPassiveView(sentNodes)
                          } yield sendInitial(
                            msg.originalSender,
                            ShuffleReply(replyNodes, sentNodes)
                          ).ignore
                        case (_, Some(ttl)) =>
                          for {
                            active <- Views.activeView.map(
                                       _.filterNot(n => n == msg.sender || n == msg.originalSender).toList
                                     )
                            localAddr <- Views.myself
                            forward   = msg.copy(sender = localAddr, ttl = ttl)
                          } yield {
                            def go(candidates: List[T]): URIO[TRandom with Views[T], Unit] =
                              TRandom
                                .selectOne(candidates)
                                .commit
                                .flatMap(
                                  _.fold[URIO[TRandom with Views[T], Unit]](ZIO.unit)(
                                    c => Views.send(c, forward).orElse(go(candidates.filterNot(_ == c)))
                                  )
                                )
                            go(active)
                          }
                      }
                      .commit
                      .flatten
                      .as((true, None))
                  case m: PlumTreeProtocol =>
                    // message is handled by next layer
                    ZIO.succeed((true, Some(remote -> m)))
                }
            }
            .mapError(Right(_))
            .merge(ZStream.fromEffect(end.await).mapError(Left(_)))
      }
      .takeWhile(_._1)
      .collect {
        case (_, Some(msg)) => msg
      }
      .catchAll {
        case Left(_)  => ZStream.empty
        case Right(e) => ZStream.fail(e)
      }
  }

}<|MERGE_RESOLUTION|>--- conflicted
+++ resolved
@@ -3,16 +3,11 @@
 import java.util.UUID
 
 import zio._
-<<<<<<< HEAD
-import zio.logging._
-=======
 import zio.logging.Logging.Logging
 import zio.logging.log
 import zio.stm.{ STM, ZSTM }
 import zio.stream._
->>>>>>> e73a719f
 import zio.keeper.membership.{ ByteCodec, TaggedCodec }
-import zio.logging.Logging.Logging
 import zio.membership.hyparview.NeighborReply.{ Accept, Reject }
 import zio.membership.hyparview.InitialProtocol._
 import zio.membership.transport.{ ChunkConnection, Transport }
@@ -83,10 +78,6 @@
     ev2: ByteCodec[JoinReply[T]]
   ): ZIO[Logging with Transport[T], Error, Unit] =
     log.debug(s"sendInitial $to -> $msg") *> (allocate {
-<<<<<<< HEAD
-      import InitialMessage._
-=======
->>>>>>> e73a719f
       def openConnection(to: T, msg: InitialProtocol[T]) =
         for {
           con <- Transport.connect(to)
@@ -109,17 +100,8 @@
         case m: ShuffleReply[T] =>
           openConnection(to, m).as(None)
       }
-<<<<<<< HEAD
-    }).foldM(
-      e =>
-        log.error(
-          "Error in Initial",
-          Cause.Both(Cause.fail(e), Cause.fail(s"Failed sending initialMessage $msg to $to"))
-        ), {
-=======
     }).foldCauseM(
       log.error(s"Failed sending initialMessage $msg to $to", _), {
->>>>>>> e73a719f
         case (None, release) =>
           release.unit
         case (Some((addr, send, receive)), release) =>
@@ -139,39 +121,6 @@
       stream
         .mapMPar(concurrentConnections) { con =>
           allocate {
-<<<<<<< HEAD
-            conM
-              .flatMap { con =>
-                con.receive.process.mapM[R, E, Option[
-                  (T, Chunk[Byte] => IO[TransportError, Unit], Stream[Error, Chunk[Byte]])
-                ]] { pull =>
-                  pull
-                    .foldM(
-                      _.fold[ZIO[R, E, Option[T]]](ZIO.succeed(None))(ZIO.fail(_)), { raw =>
-                        TaggedCodec
-                          .read[InitialProtocol[T]](raw)
-                          .mapError(e => zio.membership.DeserializationError(e.msg))
-                          .tap(msg => log.debug(s"receiveInitialProtocol: $msg"))
-                          .flatMap {
-                            case msg: Neighbor[T] =>
-                              Views.using[T].apply {
-                                views =>
-                                  val accept = for {
-                                    reply <- TaggedCodec
-                                              .write[NeighborReply](NeighborReply.Accept)
-                                              .mapError(e => zio.membership.SerializationError(e.msg))
-                                    _ <- log.debug(s"Accepting neighborhood request from ${msg.sender}")
-                                    _ <- con.send(reply)
-                                  } yield Some(msg.sender)
-
-                                  val reject = for {
-                                    reply <- TaggedCodec
-                                              .write[NeighborReply](NeighborReply.Reject)
-                                              .mapError(e => zio.membership.SerializationError(e.msg))
-                                    _ <- log.debug(s"Rejecting neighborhood request from ${msg.sender}")
-                                    _ <- con.send(reply)
-                                  } yield None
-=======
             con.receive.process
               .mapM[R, E, Option[(T, Chunk[Byte] => IO[TransportError, Unit], Stream[Error, Chunk[Byte]])]] { pull =>
                 pull
@@ -198,7 +147,6 @@
                               _ <- log.debug(s"Rejecting neighborhood request from ${msg.sender}")
                               _ <- con.send(reply)
                             } yield None
->>>>>>> e73a719f
 
                             if (msg.isHighPriority) {
                               accept
@@ -249,20 +197,8 @@
                   )
                   .map(_.map((_, con.send, ZStream.repeatEffectOption(pull))))
               }
-<<<<<<< HEAD
-
-          }.foldM(
-            e =>
-              log
-                .error(
-                  "Error in Receive",
-                  Cause.Both(Cause.fail(e), Cause.fail("Failure while running initial protocol"))
-                )
-                .as(None), {
-=======
           }.foldCauseM(
             log.error("Failure while running initial protocol", _).as(None), {
->>>>>>> e73a719f
               case (None, release)                        => release.as(None)
               case (Some((addr, send, receive)), release) => ZIO.succeed(Some((addr, send, receive, release)))
             }
@@ -295,31 +231,20 @@
             case (node, msg) =>
               preallocate {
                 for {
-<<<<<<< HEAD
-                  _    <- log.debug(s"Running neighbor protocol with remote $node").toManaged_
-                  con  <- transport.connect(node)
-                  msg  <- TaggedCodec.write[InitialProtocol[T]](msg).toManaged_
-=======
                   _   <- log.debug(s"Running neighbor protocol with remote $node").toManaged_
                   con <- Transport.connect(node)
                   msg <- TaggedCodec
                           .write[InitialProtocol[T]](msg)
                           .mapError(e => zio.membership.SerializationError(e.msg))
                           .toManaged_
->>>>>>> e73a719f
                   _    <- con.send(msg).toManaged_
                   cont <- readNeighborReply(con.receive)
                 } yield cont.map((node, con.send(_), _))
               }.foldCauseM(
                 e =>
                   for {
-<<<<<<< HEAD
-                    _ <- log.error(s"Failed neighbor protocol with remote $node", Cause.fail(e))
-                    _ <- Views.using[T].apply(_.removeFromPassiveView(node).commit)
-=======
                     _ <- log.error(s"Failed neighbor protocol with remote $node", e)
                     _ <- Views.removeFromPassiveView(node).commit
->>>>>>> e73a719f
                   } yield None, {
                   case (None, release)                        => release.as(None)
                   case (Some((addr, send, receive)), release) => ZIO.succeed(Some((addr, send, receive, release)))
@@ -349,26 +274,6 @@
           end <- Promise.make[Unit, Nothing].toManaged_
           keepInPassive <- {
             for {
-<<<<<<< HEAD
-              _ <- Views.using[T].apply { views =>
-                    views
-                      .addToActiveView(
-                        to,
-                        msg =>
-                          (for {
-                            chunk <- TaggedCodec.write[ActiveProtocol[T]](msg).mapError(SendError.SerializationFailed)
-                            _     <- reply(chunk).mapError(SendError.TransportFailed)
-                            _     <- log.debug(s"sendActiveProtocol: $to -> $msg")
-                          } yield ())
-                            .tapError(
-                              e => log.error(s"Failed sending message $msg to $to", Cause.fail(e))
-                            )
-                            .provide(env),
-                        end.fail(()).unit
-                      )
-                      .commit
-                  }
-=======
               _ <- Views
                     .addToActiveView[T](
                       remote,
@@ -383,7 +288,6 @@
                       end.fail(()).unit
                     )
                     .commit
->>>>>>> e73a719f
               ref <- Ref.make(false)
             } yield ref
           }.toManaged(_.get.flatMap {
@@ -398,11 +302,7 @@
       .catchAll(
         _ =>
           ZStream
-<<<<<<< HEAD
-            .fromEffect(log.warn(s"Not running active protocol as adding to active view failed for $to")) *> ZStream.empty
-=======
             .fromEffect(log.warn(s"Not running active protocol as adding to active view failed for $remote")) *> ZStream.empty
->>>>>>> e73a719f
       )
       .flatMap {
         case (keepInPassive, end, config) =>
@@ -411,29 +311,17 @@
               TaggedCodec
                 .read[ActiveProtocol[T]](raw)
                 .mapError(e => zio.membership.DeserializationError(e.msg))
-<<<<<<< HEAD
-                .tap(msg => log.debug(s"receiveActiveProtocol: $to -> $msg"))
-=======
                 .tap(msg => log.debug(s"receiveActiveProtocol: $remote -> $msg"))
->>>>>>> e73a719f
                 .flatMap {
                   case msg: Disconnect[T] =>
                     keepInPassive.set(msg.alive).as((false, None))
                   case msg: ForwardJoin[T] =>
-<<<<<<< HEAD
-                    Views.using[T].apply { views =>
-                      TRandom.using { tRandom =>
-                        val accept =
-                          log.info(s"Joining ${msg.originalSender} via ForwardJoin.") *>
-                            sendInitial(msg.originalSender, InitialMessage.ForwardJoinReply(views.myself))
-=======
                     val accept =
                       log.info(s"Joining ${msg.originalSender} via ForwardJoin.") *>
                         Views
                           .myself[T]
                           .commit
                           .flatMap(localAddr => sendInitial(msg.originalSender, ForwardJoinReply(localAddr)))
->>>>>>> e73a719f
 
                     val process = Views.activeViewSize.map[(Int, Option[TimeToLive])]((_, msg.ttl.step)).flatMap {
                       case (i, _) if i <= 1 =>
