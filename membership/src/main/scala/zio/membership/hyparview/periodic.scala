package zio.membership.hyparview

import zio._
import zio.stm._
<<<<<<< HEAD
import zio.membership.SendError
import zio.logging.Logging.Logging
import zio.logging._
=======
import zio.logging.log
import zio.logging.Logging.Logging
>>>>>>> e73a719f

object periodic {

  def doShuffle[T: Tagged]: ZIO[Views[T] with Logging with HyParViewConfig with TRandom, Nothing, ViewState] =
    getConfig.flatMap { config =>
      Views.activeView
        .map(_.toList)
        .flatMap { nodes =>
          TRandom.selectOne(nodes).flatMap {
            case None => STM.succeed(Views.viewState.commit)
            case Some(node) =>
              for {
                active    <- TRandom.selectN(nodes.filter(_ != node), config.shuffleNActive)
                passive   <- Views.passiveView.flatMap(p => TRandom.selectN(p.toList, config.shuffleNPassive))
                state     <- Views.viewState
                localAddr <- Views.myself
              } yield Views
                .send(
                  node,
                  ActiveProtocol
                    .Shuffle(localAddr, localAddr, active, passive, TimeToLive(config.shuffleTTL))
                )
                .as(state)
          }
        }
        .commit
        .flatten
        .eventually
    }

  def doReport[T: Tagged]: ZIO[Views[T] with Logging, Nothing, Unit] =
<<<<<<< HEAD
    Views
      .using[T]
      .apply { views =>
        STM.atomically {
          for {
            active  <- views.activeViewSize
            passive <- views.passiveViewSize
          } yield log.info(
            s"HyParView: { addr: ${views.myself}, activeView: $active/${views.activeViewCapacity}, passiveView: $passive/${views.passiveViewCapacity} }"
          )
        }
      }
      .flatten
=======
    ZSTM.atomically {
      for {
        active      <- Views.activeViewSize
        activeCapa  <- Views.activeViewCapacity
        passive     <- Views.passiveViewSize
        passiveCapa <- Views.passiveViewCapacity
        localAddr   <- Views.myself
      } yield log.info(
        s"HyParView: { addr: $localAddr, activeView: $active/$activeCapa, passiveView: $passive/$passiveCapa }"
      )
    }.flatten
>>>>>>> e73a719f
}<|MERGE_RESOLUTION|>--- conflicted
+++ resolved
@@ -2,14 +2,8 @@
 
 import zio._
 import zio.stm._
-<<<<<<< HEAD
-import zio.membership.SendError
-import zio.logging.Logging.Logging
-import zio.logging._
-=======
 import zio.logging.log
 import zio.logging.Logging.Logging
->>>>>>> e73a719f
 
 object periodic {
 
@@ -41,21 +35,6 @@
     }
 
   def doReport[T: Tagged]: ZIO[Views[T] with Logging, Nothing, Unit] =
-<<<<<<< HEAD
-    Views
-      .using[T]
-      .apply { views =>
-        STM.atomically {
-          for {
-            active  <- views.activeViewSize
-            passive <- views.passiveViewSize
-          } yield log.info(
-            s"HyParView: { addr: ${views.myself}, activeView: $active/${views.activeViewCapacity}, passiveView: $passive/${views.passiveViewCapacity} }"
-          )
-        }
-      }
-      .flatten
-=======
     ZSTM.atomically {
       for {
         active      <- Views.activeViewSize
@@ -67,5 +46,4 @@
         s"HyParView: { addr: $localAddr, activeView: $active/$activeCapa, passiveView: $passive/$passiveCapa }"
       )
     }.flatten
->>>>>>> e73a719f
 }