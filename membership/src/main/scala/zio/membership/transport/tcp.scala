package zio.membership.transport

import zio._
<<<<<<< HEAD
import zio.clock.Clock
import zio.duration._
import zio.logging._
import zio.logging.Logging.Logging
import zio.membership.TransportError
import zio.membership.TransportError._
import zio.membership.uuid
=======
>>>>>>> e73a719f
import zio.nio.channels._
import zio.stream._
import zio.duration._
import zio.clock.Clock
import zio.membership.{ TransportError, uuid }
import TransportError._
import java.math.BigInteger

import zio.logging.log
import zio.logging.Logging.Logging
import java.{ util => ju }

object tcp {

  def make(
    maxConnections: Long,
    connectionTimeout: Duration,
    sendTimeout: Duration,
    retryInterval: Duration = 50.millis
  ): ZLayer[Clock with Logging, Nothing, Transport[Address]] = ZLayer.fromFunction { env =>
    def toConnection(channel: AsynchronousSocketChannel, id: ju.UUID, close0: UIO[Unit]) =
      for {
        writeLock <- Semaphore.make(1)
        readLock  <- Semaphore.make(1)
      } yield {
        new Connection[Any, TransportError, Chunk[Byte]] {
          override def send(dataChunk: Chunk[Byte]): IO[TransportError, Unit] = {
            val size = dataChunk.size
            val sizeChunk = Chunk(
              (size >>> 24).toByte,
              (size >>> 16).toByte,
              (size >>> 8).toByte,
              size.toByte
            )

            log.info(s"$id: Sending $size bytes") *>
              writeLock
                .withPermit {
                  channel
                    .write(sizeChunk ++ dataChunk)
                    .mapError(ExceptionThrown(_))
                    .timeoutFail(RequestTimeout(sendTimeout))(sendTimeout)
                    .unit
                }
          }.provide(env)
          override val receive: Stream[Nothing, Chunk[Byte]] = {
            ZStream
              .repeatEffect {
<<<<<<< HEAD
                readLock
                  .withPermit {
                    for {
                      length <- channel.read(4).flatMap(c => IO.effect(new BigInteger(c.toArray).intValue()))
                      data   <- channel.read(length * 8)
                      _      <- log.debug(s"$id: Received $length bytes")
                    } yield data
                  }
                  .provide(env)
=======
                readLock.withPermit {
                  for {
                    length <- channel
                               .read(4)
                               .flatMap(
                                 c => ZIO.effect(new BigInteger(c.toArray).intValue())
                               )
                    data <- channel.read(length * 8)
                    _    <- log.debug(s"$id: Received $length bytes")
                  } yield data
                }
>>>>>>> e73a719f
              }
              .catchAll(_ => ZStream.empty)
          }.provide(env)

          override val close: UIO[Unit] = close0
        }
      }

<<<<<<< HEAD
      new Transport.Service[Address] {
        def bind(addr: Address): Stream[TransportError, Managed[Nothing, ChunkConnection]] = {
          ZStream.fromEffect(log.info(s"Binding transport to $addr")) *>
            ZStream.unwrapManaged {
              AsynchronousServerSocketChannel()
                .tapM(server => addr.toInetSocketAddress.flatMap(server.bind))
                .zip(Managed.fromEffect(Semaphore.make(maxConnections)))
                .mapError(BindFailed(addr, _))
                .withEarlyRelease
                .map {
                  case (close, (server, lock)) =>
                    val accept = ZStream
                      .repeatEffect(server.accept.preallocate)
                      .mapM { channel =>
                        for {
                          id <- uuid.makeRandom
                          _  <- log.debug(s"$id: new inbound connection")
                        } yield (lock.withPermitManaged *> channel).mapM(toConnection(_, id))
                      }
                      .mapError(BindFailed(addr, _))
                    accept.merge(Stream.never.ensuring(close))
=======
    new Transport.Service[Address] {
      override def connect(to: Address) = {
        for {
          id <- uuid.makeRandomUUID.toManaged_
          _  <- log.debug(s"$id: new outbound connection to $to").toManaged_
          connection <- AsynchronousSocketChannel().withEarlyRelease
                         .mapM {
                           case (close, channel) =>
                             to.toInetSocketAddress
                               .flatMap(channel.connect(_)) *> toConnection(channel, id, close.unit)
                         }
                         .mapError(ExceptionThrown(_))
                         .retry[Clock, TransportError, Int](Schedule.spaced(retryInterval))
                         .timeout(connectionTimeout)
                         .flatMap(
                           _.fold[Managed[TransportError, ChunkConnection]](
                             ZManaged.fail(TransportError.ConnectionTimeout(connectionTimeout))
                           )(ZManaged.succeed(_))
                         )
        } yield connection
      }.provide(env)

      override def bind(addr: Address) = {

        val bind = ZStream.managed {
          AsynchronousServerSocketChannel()
            .tapM(server => addr.toInetSocketAddress.flatMap(server.bind))
            .mapError(BindFailed(addr, _))
            .zip(ZManaged.fromEffect(Semaphore.make(maxConnections)))
        }

        val bindConnection = bind.flatMap {
          case (server, lock) =>
            ZStream.managed(ZManaged.scope).flatMap { allocate =>
              ZStream
                .repeatEffect(allocate(lock.withPermitManaged *> server.accept))
                .mapM {
                  case (channel, close) =>
                    for {
                      id         <- uuid.makeRandomUUID
                      _          <- log.debug(s"$id: new inbound connection")
                      connection <- toConnection(channel, id, close.unit)
                    } yield connection
>>>>>>> e73a719f
                }
                .mapError(BindFailed(addr, _))
            }
        }

<<<<<<< HEAD
        def connect(to: Address): Managed[TransportError, ChunkConnection] = {
          for {
            id <- uuid.makeRandom.toManaged_
            _  <- log.debug(s"$id: new outbound connection to $to").toManaged_
            connection <- AsynchronousSocketChannel()
                           .mapM { channel =>
                             to.toInetSocketAddress.flatMap(channel.connect(_)) *> toConnection(channel, id)
                           }
                           .mapError(ExceptionThrown(_))
                           .retry[Clock, TransportError, Int](Schedule.spaced(retryInterval))
                           .timeout(connectionTimeout)
                           .flatMap {
                             _.fold[Managed[TransportError, ChunkConnection]](
                               Managed.fail(TransportError.ConnectionTimeout(connectionTimeout))
                             )(Managed.succeed(_))
                           }
          } yield connection
        }.provide(env)
      }
=======
        ZStream.fromEffect(log.info(s"Binding transport to $addr")) *> bindConnection
      }.provide(env)
>>>>>>> e73a719f
    }
  }
}<|MERGE_RESOLUTION|>--- conflicted
+++ resolved
@@ -1,16 +1,6 @@
 package zio.membership.transport
 
 import zio._
-<<<<<<< HEAD
-import zio.clock.Clock
-import zio.duration._
-import zio.logging._
-import zio.logging.Logging.Logging
-import zio.membership.TransportError
-import zio.membership.TransportError._
-import zio.membership.uuid
-=======
->>>>>>> e73a719f
 import zio.nio.channels._
 import zio.stream._
 import zio.duration._
@@ -59,17 +49,6 @@
           override val receive: Stream[Nothing, Chunk[Byte]] = {
             ZStream
               .repeatEffect {
-<<<<<<< HEAD
-                readLock
-                  .withPermit {
-                    for {
-                      length <- channel.read(4).flatMap(c => IO.effect(new BigInteger(c.toArray).intValue()))
-                      data   <- channel.read(length * 8)
-                      _      <- log.debug(s"$id: Received $length bytes")
-                    } yield data
-                  }
-                  .provide(env)
-=======
                 readLock.withPermit {
                   for {
                     length <- channel
@@ -81,7 +60,6 @@
                     _    <- log.debug(s"$id: Received $length bytes")
                   } yield data
                 }
->>>>>>> e73a719f
               }
               .catchAll(_ => ZStream.empty)
           }.provide(env)
@@ -90,29 +68,6 @@
         }
       }
 
-<<<<<<< HEAD
-      new Transport.Service[Address] {
-        def bind(addr: Address): Stream[TransportError, Managed[Nothing, ChunkConnection]] = {
-          ZStream.fromEffect(log.info(s"Binding transport to $addr")) *>
-            ZStream.unwrapManaged {
-              AsynchronousServerSocketChannel()
-                .tapM(server => addr.toInetSocketAddress.flatMap(server.bind))
-                .zip(Managed.fromEffect(Semaphore.make(maxConnections)))
-                .mapError(BindFailed(addr, _))
-                .withEarlyRelease
-                .map {
-                  case (close, (server, lock)) =>
-                    val accept = ZStream
-                      .repeatEffect(server.accept.preallocate)
-                      .mapM { channel =>
-                        for {
-                          id <- uuid.makeRandom
-                          _  <- log.debug(s"$id: new inbound connection")
-                        } yield (lock.withPermitManaged *> channel).mapM(toConnection(_, id))
-                      }
-                      .mapError(BindFailed(addr, _))
-                    accept.merge(Stream.never.ensuring(close))
-=======
     new Transport.Service[Address] {
       override def connect(to: Address) = {
         for {
@@ -156,36 +111,13 @@
                       _          <- log.debug(s"$id: new inbound connection")
                       connection <- toConnection(channel, id, close.unit)
                     } yield connection
->>>>>>> e73a719f
                 }
                 .mapError(BindFailed(addr, _))
             }
         }
 
-<<<<<<< HEAD
-        def connect(to: Address): Managed[TransportError, ChunkConnection] = {
-          for {
-            id <- uuid.makeRandom.toManaged_
-            _  <- log.debug(s"$id: new outbound connection to $to").toManaged_
-            connection <- AsynchronousSocketChannel()
-                           .mapM { channel =>
-                             to.toInetSocketAddress.flatMap(channel.connect(_)) *> toConnection(channel, id)
-                           }
-                           .mapError(ExceptionThrown(_))
-                           .retry[Clock, TransportError, Int](Schedule.spaced(retryInterval))
-                           .timeout(connectionTimeout)
-                           .flatMap {
-                             _.fold[Managed[TransportError, ChunkConnection]](
-                               Managed.fail(TransportError.ConnectionTimeout(connectionTimeout))
-                             )(Managed.succeed(_))
-                           }
-          } yield connection
-        }.provide(env)
-      }
-=======
         ZStream.fromEffect(log.info(s"Binding transport to $addr")) *> bindConnection
       }.provide(env)
->>>>>>> e73a719f
     }
   }
 }