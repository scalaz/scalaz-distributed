import sbt._
import sbt.Keys._

object BuildHelper {

  def stdSettings(prjName: String) = Seq(
    name := s"$prjName",
    crossScalaVersions := Seq(Scala212, Scala213),
    scalaVersion in ThisBuild := Scala212,
    scalacOptions := CommonOpts ++ extraOptions(scalaVersion.value),
    incOptions ~= (_.withLogRecompileOnMacro(false))
  )

  final private val Scala212 = "2.12.10"
  final private val Scala213 = "2.13.1"

<<<<<<< HEAD
  final val ZioVersion        = "1.0.0-RC18-2"
  final val NioVersion        = "1.0.0-RC6"
  final val ZioLoggingVersion = "0.2.8"
  final val ZioConfigVersion  = "1.0.0-RC24"
=======
  final val ZioVersion        = "1.0.0-RC21-2"
  final val NioVersion        = "1.0.0-RC8"
  final val ZioLoggingVersion = "0.3.2"
  final val ZioConfigVersion  = "1.0.0-RC23"
>>>>>>> 417bf6eb

  final private val CommonOpts =
    Seq(
      "-encoding",
      "UTF-8",
      "-explaintypes",
      "-Yrangepos",
      "-feature",
      "-language:higherKinds",
      "-language:existentials",
      "-Xlint:_,-type-parameter-shadow",
      "-Xsource:2.13",
      "-Ywarn-dead-code",
      "-Ywarn-numeric-widen",
      "-Ywarn-value-discard",
      "-unchecked",
      "-deprecation",
      "-Xfatal-warnings"
    )

  final private val Opts213 =
    Seq(
      "-Wunused:imports",
      "-Wvalue-discard",
      "-Wunused:patvars",
      "-Wunused:privates",
      "-Wunused:params",
      "-Wvalue-discard",
      "-Wdead-code"
    )

  final private val OptsTo212 =
    Seq(
      "-Xfuture",
      "-Ypartial-unification",
      "-Ywarn-nullary-override",
      "-Yno-adapted-args",
      "-Ywarn-infer-any",
      "-Ywarn-inaccessible",
      "-Ywarn-nullary-unit",
      "-Ywarn-unused-import"
    )

  private def extraOptions(scalaVersion: String) =
    CrossVersion.partialVersion(scalaVersion) match {
      case Some((2, 13)) =>
        Opts213
      case Some((2, 12)) =>
        Seq(
          "-opt-warnings",
          "-Ywarn-extra-implicit",
          "-Ywarn-unused:_,imports",
          "-Ywarn-unused:imports",
          "-opt:l:inline",
          "-opt-inline-from:<source>"
        ) ++ OptsTo212
      case _ =>
        Seq("-Xexperimental") ++ OptsTo212
    }
}<|MERGE_RESOLUTION|>--- conflicted
+++ resolved
@@ -14,17 +14,10 @@
   final private val Scala212 = "2.12.10"
   final private val Scala213 = "2.13.1"
 
-<<<<<<< HEAD
-  final val ZioVersion        = "1.0.0-RC18-2"
-  final val NioVersion        = "1.0.0-RC6"
-  final val ZioLoggingVersion = "0.2.8"
-  final val ZioConfigVersion  = "1.0.0-RC24"
-=======
   final val ZioVersion        = "1.0.0-RC21-2"
   final val NioVersion        = "1.0.0-RC8"
   final val ZioLoggingVersion = "0.3.2"
   final val ZioConfigVersion  = "1.0.0-RC23"
->>>>>>> 417bf6eb
 
   final private val CommonOpts =
     Seq(
