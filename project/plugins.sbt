addSbtPlugin("ch.epfl.scala"    % "sbt-bloop"                 % "1.4.3")
addSbtPlugin("com.geirsson"     % "sbt-ci-release"            % "1.5.3")
addSbtPlugin("com.github.cb372" % "sbt-explicit-dependencies" % "0.2.15")
addSbtPlugin("org.scalameta"    % "sbt-scalafmt"              % "2.4.2")
<<<<<<< HEAD
addSbtPlugin("org.scalameta"    % "sbt-mdoc"                  % "2.2.2")
addSbtPlugin("com.typesafe.sbt" % "sbt-native-packager"       % "1.7.6")
=======
addSbtPlugin("org.scalameta"    % "sbt-mdoc"                  % "2.2.10")
addSbtPlugin("com.typesafe.sbt" % "sbt-native-packager"       % "1.7.4")
>>>>>>> b4958898
<|MERGE_RESOLUTION|>--- conflicted
+++ resolved
@@ -2,10 +2,5 @@
 addSbtPlugin("com.geirsson"     % "sbt-ci-release"            % "1.5.3")
 addSbtPlugin("com.github.cb372" % "sbt-explicit-dependencies" % "0.2.15")
 addSbtPlugin("org.scalameta"    % "sbt-scalafmt"              % "2.4.2")
-<<<<<<< HEAD
-addSbtPlugin("org.scalameta"    % "sbt-mdoc"                  % "2.2.2")
-addSbtPlugin("com.typesafe.sbt" % "sbt-native-packager"       % "1.7.6")
-=======
 addSbtPlugin("org.scalameta"    % "sbt-mdoc"                  % "2.2.10")
-addSbtPlugin("com.typesafe.sbt" % "sbt-native-packager"       % "1.7.4")
->>>>>>> b4958898
+addSbtPlugin("com.typesafe.sbt" % "sbt-native-packager"       % "1.7.4")